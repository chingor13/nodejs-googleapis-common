node_modules
build
package-lock.json
.vscode
yarn.lock
.coverage
.nyc_output
<<<<<<< HEAD
dist
=======
docs
>>>>>>> c728efce
<|MERGE_RESOLUTION|>--- conflicted
+++ resolved
@@ -5,8 +5,5 @@
 yarn.lock
 .coverage
 .nyc_output
-<<<<<<< HEAD
 dist
-=======
-docs
->>>>>>> c728efce
+docs